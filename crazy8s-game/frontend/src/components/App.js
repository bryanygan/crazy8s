--- conflicted
+++ resolved
@@ -1565,15 +1565,12 @@
 
   // Create a debug game on the server
   const startDebugGame = () => {
-<<<<<<< HEAD
     if (!socket) return;
     const ids = [
       socket.id,
       ...Array.from({ length: debugGameSetup.playerCount - 1 }, (_, i) => `debug_${i + 1}`)
     ];
-=======
-    const ids = Array.from({ length: debugGameSetup.playerCount }, (_, i) => `debug_${i}`);
->>>>>>> 2a5a7686
+
     socket.emit('createDebugGame', {
       playerIds: ids,
       playerNames: debugGameSetup.playerNames,
