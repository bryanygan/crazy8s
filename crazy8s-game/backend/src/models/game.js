const Card = require('./Card');
const Deck = require('./Deck');
const Player = require('./Player');
const { createDeck, shuffleDeck } = require('../utils/deck');

class Game {
    constructor(playerIds, playerNames) {
        this.id = this.generateGameId();
        this.players = this.initializePlayers(playerIds, playerNames);
        this.deck = [];
        this.drawPile = [];
        this.discardPile = [];
        this.currentPlayerIndex = 0;
        this.gameState = 'waiting'; // 'waiting', 'playing', 'finished'
        this.direction = 1; // 1 for clockwise, -1 for counterclockwise
        this.declaredSuit = null; // For wild cards (8s)
        this.drawStack = 0; // Accumulated draw cards from Aces/2s
        this.roundNumber = 1;
        this.activePlayers = [...this.players]; // Players still in the tournament
        this.safeePlayers = []; // Players who finished current round
        this.eliminatedPlayers = []; // Players eliminated from tournament
<<<<<<< HEAD
        this.tournamentActive = true;
        this.tournamentRounds = [];
        this.currentRound = 1;
        this.roundInProgress = false;
        this.gameCreator = creatorId || playerIds[0]; // Use provided creatorId or default to first player
        this.safePlayerNotifications = new Set();
        this.playersWhoHaveDrawn = new Set();
        this.safePlayersThisRound = []; // Initialize to prevent undefined errors
        this.eliminatedThisRound = []; // Initialize to prevent undefined errors

=======
        this.pendingTurnPass = null; // Track if player needs to pass turn after drawing
        this.playersWhoHaveDrawn = new Set(); // Track who has drawn this turn
        this.debugMode = false; // Enable verbose debug logging
        this.autoPassTimers = new Map(); // timers for auto pass
        this.onAutoPass = null; // optional callback when auto pass occurs
        this.playAgainVotes = new Set(); // Track who voted for play again
        this.gameCreator = playerIds[0]; // First player is the game creator
>>>>>>> eff6d808
    }

    generateGameId() {
        return 'game_' + Math.random().toString(36).substr(2, 9);
    }

    initializePlayers(playerIds, playerNames) {
        return playerIds.map((id, index) => ({
            id: id,
            name: playerNames[index] || `Player ${index + 1}`,
            hand: [],
            isSafe: false,
            isEliminated: false,
            isConnected: true
        }));
    }

    startGame() {
        if (this.players.length < 2 || this.players.length > 4) {
            return { 
                success: false, 
                error: 'Game requires 2-4 players' 
            };
        }

        // Create and shuffle deck
        this.deck = createDeck();
        this.deck = shuffleDeck(this.deck);
        this.drawPile = [...this.deck];

        // Deal 8 cards to each player
        this.dealCards();

        // Turn over first card for discard pile
        if (this.drawPile.length > 0) {
            const firstCard = this.drawPile.pop();
            this.discardPile.push(firstCard);
        } else {
            return { 
                success: false, 
                error: 'Not enough cards to start game' 
            };
        }

        // Set game state to playing and reset current player
        this.gameState = 'playing';
        this.currentPlayerIndex = 0;
        
        // Make sure activePlayers is properly set
        this.activePlayers = this.players.filter(p => !p.isEliminated);

        console.log(`Game ${this.id} started. Current player index: ${this.currentPlayerIndex}, Active players: ${this.activePlayers.length}`);
        console.log('Active players:', this.activePlayers.map(p => p.name));

        return {
            success: true,
            gameState: this.getGameState()
        };
    }

    dealCards() {
        const cardsPerPlayer = 8;
        
        // Clear all player hands
        this.players.forEach(player => {
            player.hand = [];
        });

        // Deal cards round-robin style
        for (let cardCount = 0; cardCount < cardsPerPlayer; cardCount++) {
            for (let playerIndex = 0; playerIndex < this.players.length; playerIndex++) {
                if (this.drawPile.length > 0) {
                    const card = this.drawPile.pop();
                    this.players[playerIndex].hand.push(card);
                } else {
                    throw new Error('Not enough cards in deck to deal to all players');
                }
            }
        }
    }

    getGameState() {
        const currentPlayer = this.getCurrentPlayer();
        const topCard = this.getTopDiscardCard();

        console.log(`Getting game state. Current player: ${currentPlayer ? currentPlayer.name : 'null'} (index: ${this.currentPlayerIndex})`);

        return {
            gameId: this.id,
            gameState: this.gameState,
            currentPlayer: currentPlayer ? currentPlayer.name : null,
            currentPlayerId: currentPlayer ? currentPlayer.id : null,
            topCard: topCard ? this.cardToString(topCard) : null,
            declaredSuit: this.declaredSuit,
            direction: this.direction,
            drawStack: this.drawStack,
            roundNumber: this.roundNumber,
            pendingTurnPass: this.pendingTurnPass,
            playersWhoHaveDrawn: Array.from(this.playersWhoHaveDrawn), // Add draw tracking
            players: this.players.map(player => ({
                id: player.id,
                name: player.name,
                handSize: player.hand.length,
                isSafe: player.isSafe,
                isEliminated: player.isEliminated,
                isConnected: player.isConnected,
                isCurrentPlayer: player.id === (currentPlayer ? currentPlayer.id : null)
            })),
            drawPileSize: this.drawPile.length,
<<<<<<< HEAD
            discardPileSize: this.discardPile.length,
            tournament: {
                active: this.tournamentActive,
                currentRound: this.currentRound,
                roundInProgress: this.roundInProgress,
                activePlayers: this.activePlayers?.length || 0,
                safeThisRound: this.safePlayersThisRound?.length || 0,
                eliminatedThisRound: this.eliminatedThisRound?.length || 0,
                winner: this.tournamentWinner ? { id: this.tournamentWinner.id, name: this.tournamentWinner.name } : null,
                roundHistory: this.tournamentRounds || []
            },
            playAgainVoting: this.gameState === 'finished' ? this.getPlayAgainVotingStatus() : null
=======
            discardPileSize: this.discardPile.length
>>>>>>> eff6d808
        };
    }

    getCurrentPlayer() {
        if (this.gameState !== 'playing') {
            console.log('Game not in playing state:', this.gameState);
            return null;
        }
        
        if (this.activePlayers.length === 0) {
            console.log('No active players');
            return null;
        }

        // Ensure currentPlayerIndex is within bounds
        if (this.currentPlayerIndex >= this.activePlayers.length) {
            console.log(`Current player index ${this.currentPlayerIndex} out of bounds, resetting to 0`);
            this.currentPlayerIndex = 0;
        }

        const currentPlayer = this.activePlayers[this.currentPlayerIndex];
        console.log(`Current player: ${currentPlayer ? currentPlayer.name : 'null'} at index ${this.currentPlayerIndex}`);
        return currentPlayer;
    }

    getTopDiscardCard() {
        return this.discardPile.length > 0 ? this.discardPile[this.discardPile.length - 1] : null;
    }

    getPlayerById(playerId) {
        return this.players.find(player => player.id === playerId);
    }

    getPlayerHand(playerId) {
        const player = this.getPlayerById(playerId);
        return player ? player.hand : [];
    }

    // Updated playCard method to handle both single cards and arrays
    playCard(playerId, cards, declaredSuit = null) {
        if (this.debugMode) {
            console.log('🐛 [DEBUG] playCard called:', {
                playerId,
                cards,
                declaredSuit,
                topCard: this.getTopDiscardCard()
                    ? this.cardToString(this.getTopDiscardCard())
                    : 'none',
                drawStack: this.drawStack
            });
        } else {
            console.log(`playCard called by ${playerId} with cards:`, cards);
        }
        
        // Normalize input - ensure cards is always an array
        const cardsToPlay = Array.isArray(cards) ? cards : [cards];
        
        // Validate player exists first
        const player = this.getPlayerById(playerId);
        if (!player) {
            return { 
                success: false, 
                error: 'Player not found' 
            };
        }

        // Validate game state
        if (this.gameState !== 'playing') {
            return { 
                success: false, 
                error: 'Game is not currently active' 
            };
        }

        // Validate it's the player's turn
        const currentPlayer = this.getCurrentPlayer();
        console.log(`Current player: ${currentPlayer ? currentPlayer.name : 'null'}, Playing player: ${player.name}`);
        
        if (!currentPlayer || currentPlayer.id !== playerId) {
            return {
                success: false,
                error: 'Not your turn'
            };
        }

        // Clear any pending turn pass when player makes a play
        if (this.pendingTurnPass === playerId) {
            this.pendingTurnPass = null;
        }

        this.playersWhoHaveDrawn.delete(playerId);

        // Validate player has all the cards
        for (const card of cardsToPlay) {
            const cardIndex = this.findCardInHand(player.hand, card);
            if (cardIndex === -1) {
                return {
                    success: false,
                    error: 'You do not have this card'
                };
            }
        }

        // Enhanced card stack validation with turn logic
        if (cardsToPlay.length > 1) {
            const stackValidation = this.validateCardStack(cardsToPlay);
            if (!stackValidation.isValid) {
                return {
                    success: false,
                    error: stackValidation.error
                };
            }
        }

        // Validate the play is legal using the first card
        const bottomCard = cardsToPlay[0];
        if (!this.isValidPlay(bottomCard, declaredSuit)) {
            return { 
                success: false, 
                error: 'Invalid card play' 
            };
        }

        // Remove cards from player's hand
        for (const card of cardsToPlay) {
            const cardIndex = this.findCardInHand(player.hand, card);
            if (cardIndex !== -1) {
                player.hand.splice(cardIndex, 1);
            }
        }

        // Add cards to discard pile
        this.discardPile.push(...cardsToPlay);

        // Handle multiple special card effects with proper turn management
        const totalDrawEffect = this.handleMultipleSpecialCards(cardsToPlay, declaredSuit);

        // Check win condition
        if (player.hand.length === 0) {
            player.isSafe = true;
            this.safeePlayers.push(player);
            this.checkRoundEnd();
        }
        // Note: We don't call nextPlayer() here anymore because 
        // handleMultipleSpecialCards now manages turn control properly

        if (this.debugMode) {
            console.log('🐛 [DEBUG] playCard result:', {
                newTopCard: this.cardToString(this.getTopDiscardCard()),
                drawStack: this.drawStack,
                nextPlayer: this.getCurrentPlayer()?.name
            });
        } else {
            console.log(`Card play successful. New current player: ${this.getCurrentPlayer()?.name}`);
        }

        return {
            success: true,
            message: this.generatePlayMessage(cardsToPlay, declaredSuit),
            gameState: this.getGameState(),
            cardsPlayed: cardsToPlay.map(card => this.cardToString(card))
        };
    }

    generatePlayMessage(cards, declaredSuit) {
        if (cards.length === 1) {
            const card = cards[0];
            let message = `Played ${card.rank} of ${card.suit}`;
            
            if (card.rank === '8' && declaredSuit) {
                message += ` and declared ${declaredSuit}`;
            }
            
            return message;
        } else {
            // Multiple cards - check if they're all the same rank
            const allSameRank = cards.every(card => card.rank === cards[0].rank);
            
            if (allSameRank) {
                // All same rank - use the old format
                const rank = cards[0].rank;
                const suits = cards.map(card => card.suit).join(', ');
                return `Played ${cards.length} ${rank}s: ${suits}`;
            } else {
                // Mixed ranks - show individual cards with symbols
                const cardStrings = cards.map(card => {
                    const suitSymbol = {
                        'Hearts': '♥',
                        'Diamonds': '♦', 
                        'Clubs': '♣',
                        'Spades': '♠'
                    }[card.suit] || card.suit;
                    
                    // Use short rank notation
                    const shortRank = {
                        'Jack': 'J',
                        'Queen': 'Q', 
                        'King': 'K',
                        'Ace': 'A'
                    }[card.rank] || card.rank;
                    
                    return `${shortRank}${suitSymbol}`;
                });
                
                let message = `Played ${cardStrings.join(', ')}`;
                
                // Check if any card is an 8 (wild) and add suit declaration
                const hasWild = cards.some(card => card.rank === '8');
                if (hasWild && declaredSuit) {
                    message += ` and declared ${declaredSuit}`;
                }
                
                return message;
            }
        }
    }

    isValidPlay(card, declaredSuit = null) {
        const topCard = this.getTopDiscardCard();
        if (!topCard) return true; // First card can be anything

        // If there's a draw stack and player isn't countering, they must draw
        if (this.drawStack > 0 && !this.canCounterDraw(card)) {
            return false;
        }

        // 8s (wild cards) can be played on anything
        if (card.rank === '8') {
            // Must declare a suit when playing an 8
            if (!declaredSuit || !['Hearts', 'Diamonds', 'Clubs', 'Spades'].includes(declaredSuit)) {
                return false;
            }
            return true;
        }

        // Check if suit was declared by previous wild card
        const suitToMatch = this.declaredSuit || topCard.suit;

        // Card must match suit or rank
        return card.suit === suitToMatch || card.rank === topCard.rank;
    }

    canCounterDraw(card) {
        const topCard = this.getTopDiscardCard();
        if (!topCard || this.drawStack === 0) return false;

        // Aces can counter Aces or 2s of same suit
        if (card.rank === 'Ace') {
            return topCard.rank === 'Ace' || (topCard.rank === '2' && card.suit === topCard.suit);
        }

        // 2s can counter 2s or Aces of same suit  
        if (card.rank === '2') {
            return topCard.rank === '2' || (topCard.rank === 'Ace' && card.suit === topCard.suit);
        }

        return false;
    }

    handleSpecialCard(card, declaredSuit = null) {
        let drawEffect = 0;

        switch (card.rank) {
            case 'Jack': // Skip
                // Always skip the next player
                this.nextPlayer();
                // In a 1v1 game, the outer nextPlayer call will rotate
                // back to the current player, effectively keeping the turn
                break;

            case 'Queen': // Reverse
                // Always reverse direction
                this.direction *= -1;
                // No implicit skip - turn advancement handled by caller
                break;

            case 'Ace': // Draw 4
                drawEffect = 4;
                break;

            case '2': // Draw 2
                drawEffect = 2;
                break;

            case '8': // Wild card
                this.declaredSuit = declaredSuit;
                break;

            default:
                // Clear declared suit for non-special cards
                this.declaredSuit = null;
                break;
        }

        return drawEffect;
    }

    // Enhanced card stack validation with turn simulation
    validateCardStack(cards) {
        if (cards.length <= 1) {
            return { isValid: true };
        }

        if (this.debugMode) {
            console.log('🔍 [DEBUG] Validating card stack:', cards.map(c => `${c.rank} of ${c.suit}`));
        } else {
            console.log('🔍 Validating card stack:', cards.map(c => `${c.rank} of ${c.suit}`));
        }

        // Check each card-to-card transition in the stack
        for (let i = 1; i < cards.length; i++) {
            const prevCard = cards[i - 1];
            const currentCard = cards[i];
            
            if (this.debugMode) {
                console.log(`🔍 [DEBUG] Checking transition ${i}: ${prevCard.rank} of ${prevCard.suit} → ${currentCard.rank} of ${currentCard.suit}`);
            } else {
                console.log(`  Checking transition: ${prevCard.rank} of ${prevCard.suit} → ${currentCard.rank} of ${currentCard.suit}`);
            }
            
            // Cards must match by suit or rank
            const matchesSuit = prevCard.suit === currentCard.suit;
            const matchesRank = prevCard.rank === currentCard.rank;
            
            // Special case: Aces and 2s can stack with each other if same suit
            const isAce2Cross = (
                (prevCard.rank === 'Ace' && currentCard.rank === '2') ||
                (prevCard.rank === '2' && currentCard.rank === 'Ace')
            ) && prevCard.suit === currentCard.suit;
            
            if (this.debugMode) {
                console.log(`🔍 [DEBUG]   Matches suit: ${matchesSuit}, Matches rank: ${matchesRank}, Ace/2 cross: ${isAce2Cross}`);
            } else {
                console.log(`    Matches suit: ${matchesSuit}, Matches rank: ${matchesRank}, Ace/2 cross: ${isAce2Cross}`);
            }
            
            // Basic matching requirement
            if (!matchesSuit && !matchesRank && !isAce2Cross) {
                if (this.debugMode) {
                    console.log(`❌ [DEBUG] Invalid transition - no suit/rank match!`);
                } else {
                    console.log(`    ❌ Invalid transition - no suit/rank match!`);
                }
                return {
                    isValid: false,
                    error: `Cannot stack ${currentCard.rank} of ${currentCard.suit} after ${prevCard.rank} of ${prevCard.suit}. Cards must match suit or rank.`
                };
            }
            
            // FIXED LOGIC: If cards match by rank, always allow (this is standard stacking)
            if (matchesRank || isAce2Cross) {
                if (this.debugMode) {
                    console.log(`✅ [DEBUG] Valid transition - same rank or Ace/2 cross-stack`);
                } else {
                    console.log(`    ✅ Valid transition - same rank or Ace/2 cross-stack`);
                }
                continue;
            }
            
            // FIXED LOGIC: If cards only match by suit (different ranks), 
            // we need to validate the entire turn control chain up to this point
            if (matchesSuit && !matchesRank) {
                if (this.debugMode) {
                    console.log(`🔍 [DEBUG] Same suit, different rank - checking turn control logic`);
                } else {
                    console.log(`    Same suit, different rank - checking turn control logic`);
                }
                
                // CRITICAL FIX: For same-suit different-rank transitions, we need to validate that 
                // the player would maintain turn control after playing all cards UP TO AND INCLUDING the previous card
                // This simulates: "After playing the previous cards, do I still have the turn to play this card?"
                const stackUpToPrevious = cards.slice(0, i);
                const wouldHaveTurnControl = this.simulateTurnControl(stackUpToPrevious);
                
                if (this.debugMode) {
                    console.log(`🔍 [DEBUG] Turn control after ${stackUpToPrevious.map(c => `${c.rank}${c.suit[0]}`).join(', ')}: ${wouldHaveTurnControl}`);
                } else {
                    console.log(`    Turn control after previous cards: ${wouldHaveTurnControl}`);
                }
                
                if (!wouldHaveTurnControl) {
                    if (this.debugMode) {
                        console.log(`❌ [DEBUG] Invalid transition - no turn control after previous cards!`);
                    } else {
                        console.log(`    ❌ Invalid transition - no turn control after previous cards!`);
                    }
                    return {
                        isValid: false,
                        error: `Cannot stack ${currentCard.rank} of ${currentCard.suit} after ${prevCard.rank} of ${prevCard.suit}. You don't maintain turn control after playing the previous cards in the sequence.`
                    };
                }
                
                if (this.debugMode) {
                    console.log(`✅ [DEBUG] Valid transition - turn control maintained`);
                } else {
                    console.log(`    ✅ Valid transition - turn control maintained`);
                }
            }
        }
        
        if (this.debugMode) {
            console.log('✅ [DEBUG] Stack validation passed');
        } else {
            console.log('✅ Stack validation passed');
        }
        return { isValid: true };
    }

    // Simulate turn control for a card sequence
    simulateTurnControl(cardStack) {
        if (cardStack.length === 0) return true;

        const playerCount = this.activePlayers.length;
        
        if (this.debugMode) {
            console.log(`🔍 [DEBUG] simulateTurnControl: [${cardStack.map(c => c.rank + c.suit[0]).join(', ')}] with ${playerCount} players`);
        }
        
        // Check if this is a pure Jack stack in a 2-player game
        const isPureJackStack = cardStack.every(card => card.rank === 'Jack');
        const is2PlayerGame = playerCount === 2;
        
        if (isPureJackStack && is2PlayerGame) {
            if (this.debugMode) {
                console.log('🎯 [DEBUG] Pure Jack stack in 2-player game - original player keeps turn');
            }
            return true; // Original player always keeps turn
        }
        
        // CORRECTED LOGIC: Check what the stack ends with
        // The final turn control is determined by the nature of the ending cards
        
        // Find the last card and check if it's a turn-passing type
        const lastCard = cardStack[cardStack.length - 1];
        const normalCardRanks = ['3', '4', '5', '6', '7', '9', '10', 'King'];
        const drawCardRanks = ['2', 'Ace']; // These pass turn but have draw effects
        const wildCardRanks = ['8']; // These pass turn but change suit
        
        // If stack ends with normal/draw/wild cards, turn passes regardless of earlier cards
        if (normalCardRanks.includes(lastCard.rank) || 
            drawCardRanks.includes(lastCard.rank) || 
            wildCardRanks.includes(lastCard.rank)) {
            if (this.debugMode) {
                console.log(`🔍 [DEBUG] Stack ends with turn-passing card (${lastCard.rank}) - turn passes`);
            }
            return false;
        }
        
        // If we reach here, stack ends with Jack or Queen - need to analyze the special card effects
        
        // Count Queens in the entire stack for even/odd logic
        let queenCount = 0;
        let jackCount = 0;
        
        for (const card of cardStack) {
            if (card.rank === 'Queen') queenCount++;
            if (card.rank === 'Jack') jackCount++;
        }
        
        if (this.debugMode) {
            console.log(`🔍 [DEBUG] Special cards in stack: Jacks=${jackCount}, Queens=${queenCount}`);
        }
        
        if (is2PlayerGame) {
            // 2-player logic for stacks ending with special cards
            
            if (queenCount > 0) {
                // Queen logic: even count = keep turn, odd count = pass turn
                const queenKeepsTurn = (queenCount % 2 === 0);
                if (this.debugMode) {
                    console.log(`🔍 [DEBUG] 2-player Queens: ${queenCount} → ${queenKeepsTurn ? 'keep turn' : 'pass turn'}`);
                }
                return queenKeepsTurn;
            }
            
            if (jackCount > 0) {
                // Pure Jack effect (since no Queens and no normal cards at end)
                if (this.debugMode) {
                    console.log(`🔍 [DEBUG] 2-player: Stack ends with Jack(s) → keep turn`);
                }
                return true;
            }
        } else {
            // 3+ player logic (simplified)
            if (this.debugMode) {
                console.log(`🔍 [DEBUG] 3+ player: Most combinations pass turn`);
            }
            return false;
        }
        
        // Fallback
        if (this.debugMode) {
            console.log(`🔍 [DEBUG] Fallback: pass turn`);
        }
        return false;
    }

    getPlayableCardsAfterPenalty(drawnCards, playerId) {
        const topCard = this.getTopDiscardCard();
        if (!topCard) return drawnCards.map(card => this.cardToString(card));

        const playableCards = [];
        
        console.log(`🔍 Checking post-penalty playability of ${drawnCards.length} drawn cards against top card: ${this.cardToString(topCard)}`);
        console.log(`🔍 Draw stack after penalty: ${this.drawStack} (should be 0)`);
        console.log(`🔍 Declared suit: ${this.declaredSuit || 'none'}`);
        
        for (const card of drawnCards) {
            console.log(`🔍 Checking drawn card: ${this.cardToString(card)}`);
            
            // 8s are always playable (wild cards)
            if (card.rank === '8') {
                console.log(`  ✅ 8 is always playable (wild)`);
                playableCards.push(this.cardToString(card));
                continue;
            }
            
            // After penalty is paid, normal matching rules apply (no more draw stack)
            const suitToMatch = this.declaredSuit || topCard.suit;
            const matchesSuit = card.suit === suitToMatch;
            const matchesRank = card.rank === topCard.rank;
            
            console.log(`  Suit to match: ${suitToMatch}`);
            console.log(`  Matches suit: ${matchesSuit} (${card.suit} vs ${suitToMatch})`);
            console.log(`  Matches rank: ${matchesRank} (${card.rank} vs ${topCard.rank})`);
            
            if (matchesSuit || matchesRank) {
                console.log(`  ✅ Matches suit or rank (normal play after penalty)`);
                playableCards.push(this.cardToString(card));
            } else {
                console.log(`  ❌ No match`);
            }
        }
        
        console.log(`🔍 Post-penalty result: ${playableCards.length} playable cards: [${playableCards.join(', ')}]`);
        return playableCards;
    }

    // Fixed handleMultipleSpecialCards method for game.js
    handleMultipleSpecialCards(cards, declaredSuit = null) {
        console.log('🎮 Processing multiple special cards:', cards.map(c => `${c.rank} of ${c.suit}`));
        
        let totalDrawEffect = 0;
        let hasWild = false;
        
        // Check if this is a pure Jack stack in a 2-player game
        const isPureJackStack = cards.every(card => card.rank === 'Jack');
        const is2PlayerGame = this.activePlayers.length === 2;
        
        if (isPureJackStack && is2PlayerGame) {
            console.log('🎮 Pure Jack stack detected in 2-player game - original player keeps turn');
            
            // Process any draw effects and wild cards (though Jacks don't have these)
            for (let i = 0; i < cards.length; i++) {
                const card = cards[i];
                
                switch (card.rank) {
                    case 'Ace':
                        totalDrawEffect += 4;
                        break;
                    case '2':
                        totalDrawEffect += 2;
                        break;
                    case '8':
                        hasWild = true;
                        break;
                }
            }
            
            // Apply draw effects if any
            if (totalDrawEffect > 0) {
                this.drawStack += totalDrawEffect;
                console.log(`🎮 Added ${totalDrawEffect} to draw stack, total: ${this.drawStack}`);
            }
            
            // Handle wild card suit declaration
            if (hasWild && declaredSuit) {
                this.declaredSuit = declaredSuit;
                console.log(`🎮 Set declared suit to: ${declaredSuit}`);
            } else if (!hasWild) {
                this.declaredSuit = null;
                console.log('🎮 Cleared declared suit (no wilds)');
            }
            
            // For pure Jack stacks in 2-player games, original player always keeps turn
            console.log('🎮 Pure Jack stack: Original player keeps turn');
            // Don't change currentPlayerIndex - player keeps the turn
            
            return totalDrawEffect;
        }
        
        // Original logic for non-pure-Jack stacks or multiplayer games
        // Simulate turn progression to determine final turn control
        const playerCount = this.activePlayers.length;
        let tempDirection = this.direction; // Track direction changes
        let totalSkips = 0; // Count total Jack skips
        let totalReverses = 0; // Count total Queen reverses
        let endsWithNormalCard = false; // Track if ends with normal card
        
        console.log(`🎮 Simulating turn progression (${playerCount} players, starting direction: ${tempDirection}):`);
        
        // Process each card in sequence for effects - DON'T call nextPlayer() here
        for (let i = 0; i < cards.length; i++) {
            const card = cards[i];
            console.log(`  Processing card ${i + 1}/${cards.length}: ${card.rank} of ${card.suit}`);

            switch (card.rank) {
                case 'Jack': // Skip
                    console.log('    Jack: Skip effect');
                    totalSkips += 1;
                    endsWithNormalCard = false;
                    break;

                case 'Queen': // Reverse
                    console.log('    Queen: Reverse effect');
                    totalReverses += 1;
                    endsWithNormalCard = false;
                    break;

                case 'Ace': // Draw 4
                    console.log('    Ace: +4 draw effect');
                    totalDrawEffect += 4;
                    endsWithNormalCard = false;
                    break;

                case '2': // Draw 2
                    console.log('    2: +2 draw effect');
                    totalDrawEffect += 2;
                    endsWithNormalCard = false;
                    break;

                case '8': // Wild card
                    console.log('    8: Wild card');
                    hasWild = true;
                    endsWithNormalCard = false;
                    break;

                default:
                    // Normal cards
                    console.log('    Normal card');
                    endsWithNormalCard = true;
                    break;
            }
        }

        // Calculate final direction after all Queen reverses
        if (totalReverses % 2 === 1) {
            tempDirection *= -1;
            console.log(`🎮 Applied ${totalReverses} reverses - direction is now ${tempDirection}`);
        }

        // Calculate final turn position
        let finalPlayerIndex = 0; // Start with current player (index 0)

        if (playerCount === 2) {
            // Corrected 2-player game logic
            let shouldPassTurn;

            // A stack ending in a normal/draw/wild card ALWAYS passes the turn
            // Handle normal cards, draw cards, or wilds - these ALWAYS pass turn
            if (endsWithNormalCard || totalDrawEffect > 0 || hasWild) {
                shouldPassTurn = true;
                console.log(`🎮 2-player: Stack ends with normal/draw/wild card → pass turn`);
            } else {
                // Logic for stacks ending in only Jacks and/or Queens
                // In a 2-player game, an odd number of skips/reverses passes the turn.
                // An even number keeps the turn. We can XOR the effects.
                const passFromSkips = (totalSkips % 2 === 1);
                const passFromReverses = (totalReverses % 2 === 1);

                console.log(`🎮 2-player Jacks: ${totalSkips} skips → ${passFromSkips ? 'pass turn' : 'keep turn'}`);
                console.log(`🎮 2-player Queens: ${totalReverses} reverses → ${passFromReverses ? 'pass turn' : 'keep turn'}`);

                // XOR the two effects. If they are the same (both pass or both keep),
                // the result is to keep the turn. If they are different, pass the turn.
                shouldPassTurn = passFromSkips !== passFromReverses;
            }
            
            finalPlayerIndex = shouldPassTurn ? 1 : 0;
            console.log(`🎮 2-player final result: ${shouldPassTurn ? 'pass turn' : 'keep turn'} (index ${finalPlayerIndex})`);
            
        } else {
            // Multiplayer game logic (3+ players)
            if (totalSkips > 0) {
                // In multiplayer: each skip advances by 1, then +1 for normal turn
                finalPlayerIndex = (0 + totalSkips + 1) % playerCount;
                console.log(`🎮 Multiplayer: ${totalSkips} skips → advance to index ${finalPlayerIndex}`);
            } else if (endsWithNormalCard || totalDrawEffect > 0 || hasWild) {
                // Normal cards, draw cards, or wilds pass the turn
                finalPlayerIndex = (0 + tempDirection + playerCount) % playerCount;
                console.log(`🎮 Multiplayer: Normal turn advancement → index ${finalPlayerIndex}`);
            } else {
                // Only reverses with no other effects - just direction change and advance
                finalPlayerIndex = (0 + tempDirection + playerCount) % playerCount;
                console.log(`🎮 Multiplayer: Reverse only → index ${finalPlayerIndex}`);
            }
        }

        // Apply actual direction changes to the game
        if (tempDirection !== this.direction) {
            this.direction = tempDirection;
            console.log(`🎮 Direction changed to: ${this.direction}`);
        }

        // Apply draw effects
        if (totalDrawEffect > 0) {
            this.drawStack += totalDrawEffect;
            console.log(`🎮 Added ${totalDrawEffect} to draw stack, total: ${this.drawStack}`);
        }

        // Handle wild card suit declaration
        if (hasWild && declaredSuit) {
            this.declaredSuit = declaredSuit;
            console.log(`🎮 Set declared suit to: ${declaredSuit}`);
        } else if (!hasWild) {
            // Clear declared suit if no wilds in the stack
            this.declaredSuit = null;
            console.log('🎮 Cleared declared suit (no wilds)');
        }

        // Check if stack ends with penalty cards
        const lastCard = cards[cards.length - 1];
        const endsWithPenaltyCard = (lastCard.rank === 'Ace' || lastCard.rank === '2');
        
        // Set the final player - KEY FIX FOR PENALTY CARD LOGIC
        if (finalPlayerIndex === 0 && !endsWithPenaltyCard) {
            console.log('🎮 Turn control maintained - staying with current player (no penalty cards at end)');
            // Don't change currentPlayerIndex - player keeps the turn
        } else {
            // Either normal advancement OR stack ends with penalty cards
            let targetIndex;
            
            if (finalPlayerIndex === 0 && endsWithPenaltyCard) {
                // Player maintained turn control through special cards, but stack ends with penalty cards
                // Pass turn to next player in current direction
                const currentIndex = this.currentPlayerIndex;
                targetIndex = (currentIndex + this.direction + playerCount) % playerCount;
                console.log(`🎮 Turn control maintained through specials, but stack ends with penalty cards → pass to next player`);
            } else {
                // Normal advancement based on turn control calculation
                const currentIndex = this.currentPlayerIndex;
                targetIndex = (currentIndex + finalPlayerIndex) % playerCount;
                console.log(`🎮 Normal turn advancement based on special card effects`);
            }
            
            this.currentPlayerIndex = targetIndex;
            console.log(`🎮 Turn advanced to index ${targetIndex}: ${this.activePlayers[targetIndex]?.name}`);
        }

        console.log(`🎮 Final game state: Player ${this.currentPlayerIndex} (${this.getCurrentPlayer()?.name}) has the turn`);
        console.log(`🎮 Draw stack: ${this.drawStack} cards waiting for ${this.getCurrentPlayer()?.name}`);

        return totalDrawEffect;
    }

    // Enhanced drawCards method that doesn't automatically advance turn
    drawCards(playerId, count = 1) {
        const player = this.getPlayerById(playerId);
        if (!player) {
            return { 
                success: false, 
                error: 'Player not found' 
            };
        }

        // Validate it's the player's turn
        const currentPlayer = this.getCurrentPlayer();
        if (!currentPlayer || currentPlayer.id !== playerId) {
            return { 
                success: false, 
                error: 'Not your turn' 
            };
        }

        // Check if player has already drawn this turn
        if (this.playersWhoHaveDrawn.has(playerId) && this.drawStack === 0) {
            return {
                success: false,
                error: 'You have already drawn a card this turn'
            };
        }

        let isFromSpecialCard = false;
        let actualDrawCount = count;
        
        // Handle draw stack
        if (this.drawStack > 0) {
            actualDrawCount = this.drawStack;
            this.drawStack = 0;
            isFromSpecialCard = true;
        }

        console.log(`🎲 ${player.name} needs to draw ${actualDrawCount} cards`);
        console.log(`  Current draw pile: ${this.drawPile.length} cards`);
        console.log(`  Current discard pile: ${this.discardPile.length} cards`);

        // Calculate total available cards before drawing
        const availableCards = this.drawPile.length + Math.max(0, this.discardPile.length - 1);
        console.log(`  Available cards for drawing: ${availableCards}`);

        // Determine if we need to add a new deck
        let needsNewDeck = false;
        let newDeckMessage = '';

        if (actualDrawCount > availableCards) {
            console.log(`  ⚠️  Need ${actualDrawCount} cards but only ${availableCards} available`);
            needsNewDeck = true;
        }

        // Attempt to get enough cards
        const drawnCards = [];
        let cardsStillNeeded = actualDrawCount;

        // Draw from existing draw pile first
        while (cardsStillNeeded > 0 && this.drawPile.length > 0) {
            const card = this.drawPile.pop();
            player.hand.push(card);
            drawnCards.push(card);
            cardsStillNeeded--;
        }

        console.log(`  Drew ${drawnCards.length} cards from draw pile, still need ${cardsStillNeeded}`);

        // If we still need cards, try to reshuffle discard pile
        if (cardsStillNeeded > 0) {
            const reshuffleSuccess = this.reshuffleDiscardPile();
            
            if (reshuffleSuccess) {
                // Draw from newly reshuffled cards
                while (cardsStillNeeded > 0 && this.drawPile.length > 0) {
                    const card = this.drawPile.pop();
                    player.hand.push(card);
                    drawnCards.push(card);
                    cardsStillNeeded--;
                }
                console.log(`  Drew ${actualDrawCount - cardsStillNeeded} more cards after reshuffle, still need ${cardsStillNeeded}`);
            }
        }

        // If we STILL need cards, add a new deck
        if (cardsStillNeeded > 0) {
            console.log(`  🆕 Adding new deck - still need ${cardsStillNeeded} cards`);
            const newCardsAdded = this.addNewDeck();
            newDeckMessage = `A new deck has been shuffled in due to high card demand! (+${newCardsAdded} cards)`;
            
            // Draw the remaining needed cards from the new deck
            while (cardsStillNeeded > 0 && this.drawPile.length > 0) {
                const card = this.drawPile.pop();
                player.hand.push(card);
                drawnCards.push(card);
                cardsStillNeeded--;
            }
            
            console.log(`  Drew final ${actualDrawCount - cardsStillNeeded} cards from new deck`);
        }

        // Final verification
        if (cardsStillNeeded > 0) {
            console.error(`  ❌ CRITICAL ERROR: Still need ${cardsStillNeeded} cards but no more available!`);
            return {
                success: false,
                error: `Could not draw enough cards - missing ${cardsStillNeeded} cards`
            };
        }

        console.log(`  ✅ Successfully drew ${drawnCards.length} cards total`);

        // Mark player as having drawn this turn (unless it's from special card effect)
        if (!isFromSpecialCard) {
            this.playersWhoHaveDrawn.add(playerId);
        }

        // After drawing, check if the player has any playable cards in their entire hand
        const hasPlayableCards = this.playerHasPlayableCard(playerId);

        // If it was a regular draw (not a penalty) and they have no playable cards, auto-pass the turn.
        if (!isFromSpecialCard && !hasPlayableCards) {
            console.log(`🎲 Player ${player.name} drew and has no playable cards. Auto-passing turn.`);
            this.nextPlayer();
            this.pendingTurnPass = null; // Ensure no pending pass is set
            this.playersWhoHaveDrawn.delete(playerId); // Clear for next turn
        } else {
            // Otherwise, the player's turn continues, and they must either play or manually pass.
            this.pendingTurnPass = playerId;
            console.log(`🎲 Player ${player.name} drew cards. Turn is pending pass.`);
        }

        const result = {
            success: true,
            drawnCards: drawnCards.map(card => this.cardToString(card)),
            // This information is less critical now that the backend handles the auto-pass
            playableDrawnCards: [], 
            canPlayDrawnCard: hasPlayableCards,
            fromSpecialCard: isFromSpecialCard,
            gameState: this.getGameState(),
            newDeckAdded: needsNewDeck,
            newDeckMessage: newDeckMessage
        };

        console.log(`🎲 Draw complete:`, {
            cardsDrawn: drawnCards.length,
            playerHandSize: player.hand.length,
            playableCards: hasPlayableCards,
            newDeckAdded: needsNewDeck,
            keptTurn: this.pendingTurnPass === playerId // Turn is kept if pending pass is set
        });

        return result;
    }

    // New method to get playable cards from drawn cards
    getPlayableDrawnCards(drawnCards, playerId) {
        const topCard = this.getTopDiscardCard();
        if (!topCard) return drawnCards.map(card => this.cardToString(card)); // All cards playable if no top card

        const playableCards = [];
        
        for (const card of drawnCards) {
            // Special handling for 8s - they're always playable (wild cards)
            if (card.rank === '8') {
            playableCards.push(this.cardToString(card));
            continue;
            }
            
            // For other cards, use the standard validation but skip suit declaration requirement
            if (this.isValidPlay(card)) {
            playableCards.push(this.cardToString(card));
            }
        }

        return playableCards;
        }

    // New method to play a specific drawn card
    playDrawnCard(playerId, card, declaredSuit = null) {
        const player = this.getPlayerById(playerId);
        if (!player) {
            return { 
                success: false, 
                error: 'Player not found' 
            };
        }

        // Validate it's the player's turn and they have pending turn pass
        const currentPlayer = this.getCurrentPlayer();
        if (!currentPlayer || currentPlayer.id !== playerId) {
            return { 
                success: false, 
                error: 'Not your turn' 
            };
        }

        if (this.pendingTurnPass !== playerId) {
            return {
                success: false,
                error: 'No pending card play available'
            };
        }

        // Validate player has the card
        const cardIndex = this.findCardInHand(player.hand, card);
        if (cardIndex === -1) {
            return {
                success: false,
                error: 'You do not have this card'
            };
        }

        // Validate the play is legal
        if (!this.isValidPlay(card, declaredSuit)) {
            return { 
                success: false, 
                error: 'Invalid card play' 
            };
        }

        // Remove card from player's hand
        player.hand.splice(cardIndex, 1);

        // Add card to discard pile
        this.discardPile.push(card);

        // Handle special card effects
        const drawEffect = this.handleSpecialCard(card, declaredSuit);
        if (drawEffect > 0) {
            this.drawStack += drawEffect;
        }

        // Clear pending turn pass
        this.pendingTurnPass = null;

        // Check win condition
        if (player.hand.length === 0) {
            player.isSafe = true;
            this.safeePlayers.push(player);
            this.checkRoundEnd();
        } else {
            this.nextPlayer();
        }

        return {
            success: true,
            message: `Played ${card.rank} of ${card.suit}${card.rank === '8' && declaredSuit ? ` and declared ${declaredSuit}` : ''}`,
            cardsPlayed: [this.cardToString(card)],
            gameState: this.getGameState()
        };
    }

    // New method to pass turn after drawing
    passTurnAfterDraw(playerId) {
        const player = this.getPlayerById(playerId);
        if (!player) {
            return { 
                success: false, 
                error: 'Player not found' 
            };
        }

        // Validate it's the player's turn and they have pending turn pass
        const currentPlayer = this.getCurrentPlayer();
        if (!currentPlayer || currentPlayer.id !== playerId) {
            return { 
                success: false, 
                error: 'Not your turn' 
            };
        }

        if (this.pendingTurnPass !== playerId) {
            return {
                success: false,
                error: 'No pending turn pass available'
            };
        }

        // Clear pending turn pass and advance to next player
        this.cancelAutoPass(playerId);
        this.pendingTurnPass = null;
        this.playersWhoHaveDrawn.delete(playerId); // Clear draw tracking
        this.nextPlayer();

        return {
            success: true,
            message: 'Turn passed',
            gameState: this.getGameState()
        };
    }

    reshuffleDiscardPile() {
        console.log('🔄 Attempting to reshuffle discard pile...');
        console.log(`  Draw pile: ${this.drawPile.length} cards`);
        console.log(`  Discard pile: ${this.discardPile.length} cards`);
        
        if (this.discardPile.length <= 1) {
            console.log('  ❌ Cannot reshuffle - discard pile only has top card');
            return false; // Cannot reshuffle if only top card remains
        }

        // Keep top card, shuffle the rest back into draw pile
        const topCard = this.discardPile.pop();
        const cardsToShuffle = [...this.discardPile];
        
        // Shuffle the cards
        const { shuffleDeck } = require('../utils/deck');
        const shuffledCards = shuffleDeck(cardsToShuffle);
        
        // Add shuffled cards to draw pile
        this.drawPile.push(...shuffledCards);
        
        // Reset discard pile with just the top card
        this.discardPile = [topCard];
        
        console.log(`  ✅ Reshuffled ${shuffledCards.length} cards back into draw pile`);
        console.log(`  New draw pile size: ${this.drawPile.length}`);
        
        return true;
    }

    addNewDeck() {
        console.log('🆕 Adding new deck due to high card demand...');
        
        const { createDeck, shuffleDeck } = require('../utils/deck');
        const newDeck = createDeck();
        const shuffledNewDeck = shuffleDeck(newDeck);
        
        // Add the new deck to the draw pile
        this.drawPile.push(...shuffledNewDeck);
        
        console.log(`  ✅ Added fresh 52-card deck to draw pile`);
        console.log(`  New draw pile size: ${this.drawPile.length}`);
        
        return shuffledNewDeck.length;
    }


    nextPlayer() {
        if (this.activePlayers.length === 0) return;

        const oldIndex = this.currentPlayerIndex;
        this.currentPlayerIndex = (this.currentPlayerIndex + this.direction + this.activePlayers.length) % this.activePlayers.length;

        this.playersWhoHaveDrawn.clear();
        if (this.debugMode) {
            console.log('🐛 [DEBUG] nextPlayer:', {
                from: oldIndex,
                to: this.currentPlayerIndex,
                player: this.activePlayers[this.currentPlayerIndex]?.name,
                direction: this.direction
            });
        } else {
            console.log(`Next player: ${oldIndex} -> ${this.currentPlayerIndex} (${this.activePlayers[this.currentPlayerIndex]?.name})`);
        }
    }

    checkRoundEnd() {
        const playersStillPlaying = this.activePlayers.filter(p => !p.isSafe && !p.isEliminated);
        
        if (playersStillPlaying.length <= 1) {
            // Round ends, eliminate last player
            if (playersStillPlaying.length === 1) {
                const lastPlayer = playersStillPlaying[0];
                lastPlayer.isEliminated = true;
                this.eliminatedPlayers.push(lastPlayer);
            }

            this.endRound();
        }
    }

    endRound() {
        // Update active players (remove eliminated)
        this.activePlayers = this.activePlayers.filter(p => !p.isEliminated);

        if (this.activePlayers.length <= 1) {
            // Tournament over
            this.gameState = 'finished';
            return;
        }

        // Start new round
        this.roundNumber++;
        this.startNewRound();
    }

    startNewRound() {
        // Clear any existing auto pass timers
        for (const timer of this.autoPassTimers.values()) {
            clearTimeout(timer);
        }
        this.autoPassTimers.clear();

        // Reset player states
        this.activePlayers.forEach(player => {
            player.isSafe = false;
            player.hand = [];
        });

        this.safeePlayers = [];
        this.drawStack = 0;
        this.declaredSuit = null;
        this.direction = 1;
        this.currentPlayerIndex = 0;
        this.pendingTurnPass = null;
        this.playersWhoHaveDrawn.clear();

        // Create new deck and deal cards
        this.deck = createDeck();
        this.deck = shuffleDeck(this.deck);
        this.drawPile = [...this.deck];
        this.discardPile = [];

        // Deal cards only to active players
        this.dealCardsToActivePlayers();

        // Start discard pile
        if (this.drawPile.length > 0) {
            const firstCard = this.drawPile.pop();
            this.discardPile.push(firstCard);
        }
    }

    dealCardsToActivePlayers() {
        const cardsPerPlayer = 8;
        
        for (let cardCount = 0; cardCount < cardsPerPlayer; cardCount++) {
            for (let player of this.activePlayers) {
                if (this.drawPile.length > 0) {
                    const card = this.drawPile.pop();
                    player.hand.push(card);
                }
            }
        }
    }

    playerHasPlayableCard(playerId) {
        const player = this.getPlayerById(playerId);
        if (!player) return false;

        const topCard = this.getTopDiscardCard();
        if (!topCard) return player.hand.length > 0;

        const suitToMatch = this.declaredSuit || topCard.suit;

        for (const card of player.hand) {
            if (card.rank === '8') {
                return true;
            }

            if (this.drawStack > 0) {
                if (this.canCounterDraw(card)) {
                    return true;
                }
                continue;
            }

            if (card.suit === suitToMatch || card.rank === topCard.rank) {
                return true;
            }
        }

        return false;
    }

    scheduleAutoPass(playerId, delay = 5000) {
        this.cancelAutoPass(playerId);
        const timer = setTimeout(() => {
            if (this.pendingTurnPass === playerId && !this.playerHasPlayableCard(playerId)) {
                const result = this.passTurnAfterDraw(playerId);
                if (result.success && typeof this.onAutoPass === 'function') {
                    this.onAutoPass(playerId);
                }
            }
            this.autoPassTimers.delete(playerId);
        }, delay);
        this.autoPassTimers.set(playerId, timer);
    }

    cancelAutoPass(playerId) {
        const timer = this.autoPassTimers.get(playerId);
        if (timer) {
            clearTimeout(timer);
            this.autoPassTimers.delete(playerId);
        }
    }

    findCardInHand(hand, targetCard) {
        return hand.findIndex(card => 
            card.suit === targetCard.suit && card.rank === targetCard.rank
        );
    }

    cardToString(card) {
        return `${card.rank} of ${card.suit}`;
    }

    getWinner() {
        if (this.gameState === 'finished' && this.activePlayers.length === 1) {
            return this.activePlayers[0];
        }
        return null;
    }

    resetForNewGame() {
        console.log(`🔄 Resetting game ${this.id} for new game`);
        
        // 1. Ensure the game state is 'finished' before proceeding
        if (this.gameState !== 'finished') {
            return { 
                success: false, 
                error: 'Cannot reset game - game is not finished' 
            };
        }

        // Clear play again votes when actually starting new game
        this.playAgainVotes = new Set();
        this.gameCreator = this.gameCreator || this.players[0]?.id;

        // 2. Filter out any disconnected players from this.players
        const connectedPlayers = this.players.filter(player => player.isConnected);
        
        if (connectedPlayers.length < 2) {
            return { 
                success: false, 
                error: 'Cannot start new game - need at least 2 connected players' 
            };
        }

        console.log(`🔄 Resetting with ${connectedPlayers.length} connected players:`, 
            connectedPlayers.map(p => p.name));

        // Update players list to only include connected players
        this.players = connectedPlayers;
        this.activePlayers = [...connectedPlayers];

        // 3. Reset game properties
        this.gameState = 'playing';
        this.drawPile = [];
        this.discardPile = [];
        this.currentPlayerIndex = 0;
        this.declaredSuit = null;
        this.drawStack = 0;
        this.direction = 1;
        this.roundNumber = 1;
        this.safeePlayers = [];
        this.eliminatedPlayers = [];
        this.pendingTurnPass = null;
        this.playersWhoHaveDrawn = new Set();

        // Clear any existing auto pass timers
        for (const timer of this.autoPassTimers.values()) {
            clearTimeout(timer);
        }
        this.autoPassTimers.clear();

        console.log(`🔄 Game properties reset`);

        // 4. Reset the remaining players' status
        this.players.forEach(player => {
            player.isSafe = false;
            player.isEliminated = false;
            player.hand = [];
            console.log(`🔄 Reset player ${player.name} status`);
        });

        // 5. Re-create and shuffle the deck
        try {
            this.deck = createDeck();
            this.deck = shuffleDeck(this.deck);
            this.drawPile = [...this.deck];
            console.log(`🔄 New deck created and shuffled: ${this.drawPile.length} cards`);
        } catch (error) {
            return { 
                success: false, 
                error: 'Failed to create new deck: ' + error.message 
            };
        }

        // 6. Deal 8 new cards to each of the remaining, connected players
        try {
            this.dealCards();
            console.log(`🔄 Dealt 8 cards to each player`);
            
            // Verify dealing was successful
            const allPlayersHave8Cards = this.players.every(player => player.hand.length === 8);
            if (!allPlayersHave8Cards) {
                return { 
                    success: false, 
                    error: 'Failed to deal cards properly to all players' 
                };
            }
        } catch (error) {
            return { 
                success: false, 
                error: 'Failed to deal cards: ' + error.message 
            };
        }

        // 7. Set up the initial discard pile
        try {
            if (this.drawPile.length > 0) {
                const firstCard = this.drawPile.pop();
                this.discardPile.push(firstCard);
                console.log(`🔄 Initial discard card: ${this.cardToString(firstCard)}`);
            } else {
                return { 
                    success: false, 
                    error: 'Not enough cards to start discard pile' 
                };
            }
        } catch (error) {
            return { 
                success: false, 
                error: 'Failed to set up discard pile: ' + error.message 
            };
        }

        console.log(`🔄 Game ${this.id} successfully reset for new game`);
        console.log(`   Players: ${this.players.map(p => p.name).join(', ')}`);
        console.log(`   Current player: ${this.getCurrentPlayer()?.name}`);
        console.log(`   Draw pile: ${this.drawPile.length} cards`);
        console.log(`   Discard pile: ${this.discardPile.length} cards`);

        // 8. Return success status
        return {
            success: true,
            message: `New game started with ${this.players.length} players`,
            gameState: this.getGameState()
        };
    }

    // Initialize play again voting system
    initializePlayAgainVoting() {
        if (!this.playAgainVotes) {
            this.playAgainVotes = new Set();
        }
        if (!this.gameCreator) {
            // Set the first player as the game creator if not already set
            this.gameCreator = this.players[0]?.id;
        }
    }

    // Add a player's vote for play again
    addPlayAgainVote(playerId) {
        console.log(`🗳️ Player ${playerId} voted for play again in game ${this.id}`);
        
        // Initialize voting if needed
        this.initializePlayAgainVoting();
        
        // Verify player is in the game and connected
        const player = this.getPlayerById(playerId);
        if (!player) {
            return { 
                success: false, 
                error: 'Player not found in game' 
            };
        }
        
        if (!player.isConnected) {
            return { 
                success: false, 
                error: 'Disconnected players cannot vote' 
            };
        }
        
        // Add the vote
        this.playAgainVotes.add(playerId);
        
        const connectedPlayers = this.players.filter(p => p.isConnected);
        const votedPlayers = connectedPlayers.filter(p => this.playAgainVotes.has(p.id));
        const allVoted = votedPlayers.length === connectedPlayers.length;
        const creatorVoted = this.playAgainVotes.has(this.gameCreator);
        
        console.log(`🗳️ Vote status: ${votedPlayers.length}/${connectedPlayers.length} players voted`);
        console.log(`🗳️ Creator voted: ${creatorVoted}`);
        console.log(`🗳️ All voted: ${allVoted}`);
        
        return {
            success: true,
            votedPlayers: votedPlayers.map(p => ({ id: p.id, name: p.name })),
            totalPlayers: connectedPlayers.length,
            allVoted: allVoted,
            creatorVoted: creatorVoted,
            canStartGame: allVoted && creatorVoted,
            gameCreator: this.gameCreator
        };
    }

    // Remove a player's vote for play again
    removePlayAgainVote(playerId) {
        console.log(`🗳️ Player ${playerId} removed vote for play again in game ${this.id}`);
        
        this.initializePlayAgainVoting();
        this.playAgainVotes.delete(playerId);
        
        const connectedPlayers = this.players.filter(p => p.isConnected);
        const votedPlayers = connectedPlayers.filter(p => this.playAgainVotes.has(p.id));
        const allVoted = votedPlayers.length === connectedPlayers.length;
        const creatorVoted = this.playAgainVotes.has(this.gameCreator);
        
        return {
            success: true,
            votedPlayers: votedPlayers.map(p => ({ id: p.id, name: p.name })),
            totalPlayers: connectedPlayers.length,
            allVoted: allVoted,
            creatorVoted: creatorVoted,
            canStartGame: allVoted && creatorVoted,
            gameCreator: this.gameCreator
        };
    }

    // Get current play again voting status
    getPlayAgainVotingStatus() {
        this.initializePlayAgainVoting();
        
        const connectedPlayers = this.players.filter(p => p.isConnected);
        const votedPlayers = connectedPlayers.filter(p => this.playAgainVotes.has(p.id));
        const allVoted = votedPlayers.length === connectedPlayers.length;
        const creatorVoted = this.playAgainVotes.has(this.gameCreator);
        
        return {
            votedPlayers: votedPlayers.map(p => ({ id: p.id, name: p.name })),
            totalPlayers: connectedPlayers.length,
            allVoted: allVoted,
            creatorVoted: creatorVoted,
            canStartGame: allVoted && creatorVoted,
            gameCreator: this.gameCreator,
            connectedPlayers: connectedPlayers.map(p => ({ id: p.id, name: p.name }))
        };
    }

    // Static method for finding games (for controller use)
    static games = new Map();

    static findById(gameId) {
        const game = Game.games.get(gameId);
        console.log(`Game.findById: Looking for gameId ${gameId}, found: ${!!game}`);
        return game;
    }

    static addGame(game) {
        Game.games.set(game.id, game);
        return game;
    }

    static removeGame(gameId) {
        Game.games.delete(gameId);
    }
}



module.exports = Game;<|MERGE_RESOLUTION|>--- conflicted
+++ resolved
@@ -19,7 +19,6 @@
         this.activePlayers = [...this.players]; // Players still in the tournament
         this.safeePlayers = []; // Players who finished current round
         this.eliminatedPlayers = []; // Players eliminated from tournament
-<<<<<<< HEAD
         this.tournamentActive = true;
         this.tournamentRounds = [];
         this.currentRound = 1;
@@ -29,16 +28,9 @@
         this.playersWhoHaveDrawn = new Set();
         this.safePlayersThisRound = []; // Initialize to prevent undefined errors
         this.eliminatedThisRound = []; // Initialize to prevent undefined errors
-
-=======
-        this.pendingTurnPass = null; // Track if player needs to pass turn after drawing
-        this.playersWhoHaveDrawn = new Set(); // Track who has drawn this turn
-        this.debugMode = false; // Enable verbose debug logging
-        this.autoPassTimers = new Map(); // timers for auto pass
-        this.onAutoPass = null; // optional callback when auto pass occurs
-        this.playAgainVotes = new Set(); // Track who voted for play again
-        this.gameCreator = playerIds[0]; // First player is the game creator
->>>>>>> eff6d808
+        this.autoPassTimers = new Map(); // Initialize auto-pass timers Map
+        this.pendingTurnPass = null; // Initialize pending turn pass state
+        this.playAgainVotes = new Set(); // Initialize play again votes
     }
 
     generateGameId() {
@@ -148,7 +140,6 @@
                 isCurrentPlayer: player.id === (currentPlayer ? currentPlayer.id : null)
             })),
             drawPileSize: this.drawPile.length,
-<<<<<<< HEAD
             discardPileSize: this.discardPile.length,
             tournament: {
                 active: this.tournamentActive,
@@ -161,9 +152,6 @@
                 roundHistory: this.tournamentRounds || []
             },
             playAgainVoting: this.gameState === 'finished' ? this.getPlayAgainVotingStatus() : null
-=======
-            discardPileSize: this.discardPile.length
->>>>>>> eff6d808
         };
     }
 
